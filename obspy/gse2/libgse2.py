--- conflicted
+++ resolved
@@ -23,16 +23,9 @@
     GNU Lesser General Public License, Version 3
     (http://www.gnu.org/copyleft/lesser.html)
 """
-<<<<<<< HEAD
 from __future__ import (absolute_import, division, print_function,
                         unicode_literals)
 from future.builtins import *  # NOQA
-=======
-from __future__ import division
-from __future__ import unicode_literals
-from __future__ import print_function
-from future.builtins import bytes
->>>>>>> 9d11a013
 from future.utils import native_str
 
 from obspy import UTCDateTime
