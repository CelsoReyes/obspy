--- conflicted
+++ resolved
@@ -233,11 +233,7 @@
             suggested to be the preferred magnitude only.
         :type includearrivals: bool, optional
         :param includearrivals: Specify if phase arrivals should be included.
-<<<<<<< HEAD
-        :type eventid: str or int, optional
-=======
         :type eventid: str (or int, dependent on data center), optional
->>>>>>> d77650f5
         :param eventid: Select a specific event by ID; event identifiers are
             data center specific.
         :type limit: int, optional
