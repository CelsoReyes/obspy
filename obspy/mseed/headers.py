# -*- coding: utf-8 -*-
"""
Defines the libmseed structures and blockettes.
"""
from __future__ import (absolute_import, division, print_function,
                        unicode_literals)
from future.builtins import *  # NOQA
from future.utils import native_str

import ctypes as C
import numpy as np
from obspy.core.util.libnames import _load_CDLL


HPTERROR = -2145916800000000

ENDIAN = {0: '<', 1: '>'}

# Import shared libmseed
clibmseed = _load_CDLL("mseed")


# XXX: Do we still support Python 2.4 ????
# Figure out Py_ssize_t (PEP 353).
#
# Py_ssize_t is only defined for Python 2.5 and above, so it defaults to
# ctypes.c_int for earlier versions.
#
# http://svn.python.org/projects/ctypes/trunk/
#           ctypeslib/ctypeslib/contrib/pythonhdr.py
if hasattr(C.pythonapi, 'Py_InitModule4'):
    Py_ssize_t = C.c_int
elif hasattr(C.pythonapi, 'Py_InitModule4_64'):
    Py_ssize_t = C.c_int64
else:
    # XXX: just hard code it for now
    Py_ssize_t = C.c_int64
    # raise TypeError("Cannot determine type of Py_ssize_t")

# Valid control headers in ASCII numbers.
SEED_CONTROL_HEADERS = [ord('V'), ord('A'), ord('S'), ord('T')]
MINI_SEED_CONTROL_HEADERS = [ord('D'), ord('R'), ord('Q'), ord('M')]
VALID_CONTROL_HEADERS = SEED_CONTROL_HEADERS + MINI_SEED_CONTROL_HEADERS

# expected data types for libmseed id: (numpy, ctypes)
DATATYPES = {b"a": C.c_char, b"i": C.c_int32, b"f": C.c_float,
             b"d": C.c_double}
SAMPLESIZES = {'a': 1, 'i': 4, 'f': 4, 'd': 8}

# Valid record lengths for Mini-SEED files.
VALID_RECORD_LENGTHS = [256, 512, 1024, 2048, 4096, 8192, 16384, 32768, 65536,
                        131072, 262144, 524288, 1048576]

# allowed encodings:
<<<<<<< HEAD
# id: (name, sampletype a/i/f/d, default NumPy type, write support)
ENCODINGS = {0: ("ASCII", "a", np.dtype(native_str("|S1")).type, True),
             1: ("INT16", "i", np.int16, True),
             3: ("INT32", "i", np.int32, True),
             4: ("FLOAT32", "f", np.float32, True),
             5: ("FLOAT64", "d", np.float64, True),
             10: ("STEIM1", "i", np.int32, True),
             11: ("STEIM2", "i", np.int32, True),
             12: ("GEOSCOPE24", "f", np.float32, False),
             13: ("GEOSCOPE16_3", "f", np.float32, False),
             14: ("GEOSCOPE16_4", "f", np.float32, False),
             16: ("CDSN", "i", np.int32, False),
             30: ("SRO", "i", np.int32, False),
             32: ("DWWSSN", "i", np.int32, False)}

# Encodings not supported by libmseed and consequently ObsPy.
UNSUPPORTED_ENCODINGS = {
    2: "INT24",
    15: "US National Network compression",
    17: "Graefenberg 16 bit gain ranged",
    18: "IPG - Strasbourg 16 bit gain ranged",
    19: "STEIM (3) Comprssion",
    31: "HGLP Format",
    33: "RSTN 16 bit gain ranged"
}
=======
# SEED id: SEED name, SEED sampletype a, i, f or d, default numpy type)}
ENCODINGS = {0: ("ASCII", "a", np.dtype(native_str("|S1")).type),
             1: ("INT16", "i", np.dtype(np.int16)),
             3: ("INT32", "i", np.dtype(np.int32)),
             4: ("FLOAT32", "f", np.dtype(np.float32)),
             5: ("FLOAT64", "d", np.dtype(np.float64)),
             10: ("STEIM1", "i", np.dtype(np.int32)),
             11: ("STEIM2", "i", np.dtype(np.int32))}
>>>>>>> 6448eaca

# Map the dtype to the samplecode. Redundant information but it is hard coded
# for performance reasons.
SAMPLETYPE = {"|S1": "a",
              "int16": "i",
              "int32": "i",
              "float32": "f",
              "float64": "d",
              np.dtype(native_str("|S1")).type: "a",
              np.dtype(np.int16).type: "i",
              np.dtype(np.int32).type: "i",
              np.dtype(np.float32).type: "f",
              np.dtype(np.float64).type: "d"}
# as defined in libmseed.h
MS_ENDOFFILE = 1
MS_NOERROR = 0


# SEED binary time
class BTime(C.Structure):
    _fields_ = [
        ('year', C.c_ushort),
        ('day', C.c_ushort),
        ('hour', C.c_ubyte),
        ('min', C.c_ubyte),
        ('sec', C.c_ubyte),
        ('unused', C.c_ubyte),
        ('fract', C.c_ushort),
    ]


# Fixed section data of header
class fsdh_s(C.Structure):
    _fields_ = [
        ('sequence_number', C.c_char * 6),
        ('dataquality', C.c_char),
        ('reserved', C.c_char),
        ('station', C.c_char * 5),
        ('location', C.c_char * 2),
        ('channel', C.c_char * 3),
        ('network', C.c_char * 2),
        ('start_time', BTime),
        ('numsamples', C.c_ushort),
        ('samprate_fact', C.c_short),
        ('samprate_mult', C.c_short),
        ('act_flags', C.c_ubyte),
        ('io_flags', C.c_ubyte),
        ('dq_flags', C.c_ubyte),
        ('numblockettes', C.c_ubyte),
        ('time_correct', C.c_int),
        ('data_offset', C.c_ushort),
        ('blockette_offset', C.c_ushort),
    ]


# Blockette 100, Sample Rate (without header)
class blkt_100_s(C.Structure):
    _fields_ = [
        ('samprate', C.c_float),
        ('flags', C.c_byte),
        ('reserved', C.c_ubyte * 3),
    ]
blkt_100 = blkt_100_s


# Blockette 200, Generic Event Detection (without header)
class blkt_200_s(C.Structure):
    _fields_ = [
        ('amplitude', C.c_float),
        ('period', C.c_float),
        ('background_estimate', C.c_float),
        ('flags', C.c_ubyte),
        ('reserved', C.c_ubyte),
        ('time', BTime),
        ('detector', C.c_char * 24),
    ]


# Blockette 201, Murdock Event Detection (without header)
class blkt_201_s(C.Structure):
    _fields_ = [
        ('amplitude', C.c_float),
        ('period', C.c_float),
        ('background_estimate', C.c_float),
        ('flags', C.c_ubyte),
        ('reserved', C.c_ubyte),
        ('time', BTime),
        ('snr_values', C.c_ubyte * 6),
        ('loopback', C.c_ubyte),
        ('pick_algorithm', C.c_ubyte),
        ('detector', C.c_char * 24),
    ]


# Blockette 300, Step Calibration (without header)
class blkt_300_s(C.Structure):
    _fields_ = [
        ('time', BTime),
        ('numcalibrations', C.c_ubyte),
        ('flags', C.c_ubyte),
        ('step_duration', C.c_uint),
        ('interval_duration', C.c_uint),
        ('amplitude', C.c_float),
        ('input_channel', C.c_char * 3),
        ('reserved', C.c_ubyte),
        ('reference_amplitude', C.c_uint),
        ('coupling', C.c_char * 12),
        ('rolloff', C.c_char * 12),
    ]


# Blockette 310, Sine Calibration (without header)
class blkt_310_s(C.Structure):
    _fields_ = [
        ('time', BTime),
        ('reserved1', C.c_ubyte),
        ('flags', C.c_ubyte),
        ('duration', C.c_uint),
        ('period', C.c_float),
        ('amplitude', C.c_float),
        ('input_channel', C.c_char * 3),
        ('reserved2', C.c_ubyte),
        ('reference_amplitude', C.c_uint),
        ('coupling', C.c_char * 12),
        ('rolloff', C.c_char * 12),
    ]


# Blockette 320, Pseudo-random Calibration (without header)
class blkt_320_s(C.Structure):
    _fields_ = [
        ('time', BTime),
        ('reserved1', C.c_ubyte),
        ('flags', C.c_ubyte),
        ('duration', C.c_uint),
        ('ptp_amplitude', C.c_float),
        ('input_channel', C.c_char * 3),
        ('reserved2', C.c_ubyte),
        ('reference_amplitude', C.c_uint),
        ('coupling', C.c_char * 12),
        ('rolloff', C.c_char * 12),
        ('noise_type', C.c_char * 8),
    ]


# Blockette 390, Generic Calibration (without header)
class blkt_390_s(C.Structure):
    _fields_ = [
        ('time', BTime),
        ('reserved1', C.c_ubyte),
        ('flags', C.c_ubyte),
        ('duration', C.c_uint),
        ('amplitude', C.c_float),
        ('input_channel', C.c_char * 3),
        ('reserved2', C.c_ubyte),
    ]


# Blockette 395, Calibration Abort (without header)
class blkt_395_s(C.Structure):
    _fields_ = [
        ('time', BTime),
        ('reserved', C.c_ubyte * 2),
    ]


# Blockette 400, Beam (without header)
class blkt_400_s(C.Structure):
    _fields_ = [
        ('azimuth', C.c_float),
        ('slowness', C.c_float),
        ('configuration', C.c_ushort),
        ('reserved', C.c_ubyte * 2),
    ]


# Blockette 405, Beam Delay (without header)
class blkt_405_s(C.Structure):
    _fields_ = [
        ('delay_values', C.c_ushort * 1),
    ]


# Blockette 500, Timing (without header)
class blkt_500_s(C.Structure):
    _fields_ = [
        ('vco_correction', C.c_float),
        ('time', BTime),
        ('usec', C.c_byte),
        ('reception_qual', C.c_ubyte),
        ('exception_count', C.c_uint),
        ('exception_type', C.c_char * 16),
        ('clock_model', C.c_char * 32),
        ('clock_status', C.c_char * 128),
    ]


# Blockette 1000, Data Only SEED (without header)
class blkt_1000_s(C.Structure):
    _fields_ = [
        ('encoding', C.c_ubyte),
        ('byteorder', C.c_ubyte),
        ('reclen', C.c_ubyte),
        ('reserved', C.c_ubyte),
    ]


# Blockette 1001, Data Extension (without header)
class blkt_1001_s(C.Structure):
    _fields_ = [
        ('timing_qual', C.c_ubyte),
        ('usec', C.c_byte),
        ('reserved', C.c_ubyte),
        ('framecnt', C.c_ubyte),
    ]
blkt_1001 = blkt_1001_s


# Blockette 2000, Opaque Data (without header)
class blkt_2000_s(C.Structure):
    _fields_ = [
        ('length', C.c_ushort),
        ('data_offset', C.c_ushort),
        ('recnum', C.c_uint),
        ('byteorder', C.c_ubyte),
        ('flags', C.c_ubyte),
        ('numheaders', C.c_ubyte),
        ('payload', C.c_char * 1),
    ]


# Blockette chain link, generic linkable blockette index
class blkt_link_s(C.Structure):
    pass

blkt_link_s._fields_ = [
    ('blktoffset', C.c_ushort),  # Blockette offset
    ('blkt_type', C.c_ushort),  # Blockette type
    ('next_blkt', C.c_ushort),  # Offset to next blockette
    ('blktdata', C.POINTER(None)),  # Blockette data
    ('blktdatalen', C.c_ushort),  # Length of blockette data in bytes
    ('next', C.POINTER(blkt_link_s))]
BlktLink = blkt_link_s


class StreamState_s(C.Structure):
    _fields_ = [
        ('packedrecords', C.c_longlong),  # Count of packed records
        ('packedsamples', C.c_longlong),  # Count of packed samples
        ('lastintsample', C.c_int),       # Value of last integer sample packed
        ('comphistory', C.c_byte),        # Control use of lastintsample for
                                          # compression history
    ]
StreamState = StreamState_s


class MSRecord_s(C.Structure):
    pass

MSRecord_s._fields_ = [
    ('record', C.POINTER(C.c_char)),  # Mini-SEED record
    ('reclen', C.c_int),              # Length of Mini-SEED record in bytes
                                      # Pointers to SEED data record structures
    ('fsdh', C.POINTER(fsdh_s)),      # Fixed Section of Data Header
    ('blkts', C.POINTER(BlktLink)),   # Root of blockette chain
    ('Blkt100',
     C.POINTER(blkt_100_s)),          # Blockette 100, if present
    ('Blkt1000',
     C.POINTER(blkt_1000_s)),         # Blockette 1000, if present
    ('Blkt1001',
     C.POINTER(blkt_1001_s)),         # Blockette 1001, if present
                                      # Common header fields in accessible form
    ('sequence_number', C.c_int),     # SEED record sequence number
    ('network', C.c_char * 11),       # Network designation, NULL terminated
    ('station', C.c_char * 11),       # Station designation, NULL terminated
    ('location', C.c_char * 11),      # Location designation, NULL terminated
    ('channel', C.c_char * 11),       # Channel designation, NULL terminated
    ('dataquality', C.c_char),        # Data quality indicator
    ('starttime', C.c_longlong),      # Record start time, corrected (first
                                      # sample)
    ('samprate', C.c_double),         # Nominal sample rate (Hz)
    ('samplecnt', C.c_int64),         # Number of samples in record
    ('encoding', C.c_byte),           # Data encoding format
    ('byteorder', C.c_byte),          # Byte order of record
                                      # Data sample fields
    ('datasamples', C.c_void_p),      # Data samples, 'numsamples' of type
                                      # 'sampletype'
    ('numsamples', C.c_int64),        # Number of data samples in datasamples
    ('sampletype', C.c_char),         # Sample type code: a, i, f, d
                                      # Stream oriented state information
    ('ststate',
     C.POINTER(StreamState)),         # Stream processing state information
]
MSRecord = MSRecord_s


class MSTrace_s(C.Structure):
    pass

MSTrace_s._fields_ = [
    ('network', C.c_char * 11),       # Network designation, NULL terminated
    ('station', C.c_char * 11),       # Station designation, NULL terminated
    ('location', C.c_char * 11),      # Location designation, NULL terminated
    ('channel', C.c_char * 11),       # Channel designation, NULL terminated
    ('dataquality', C.c_char),        # Data quality indicator
    ('type', C.c_char),               # MSTrace type code
    ('starttime', C.c_longlong),      # Time of first sample
    ('endtime', C.c_longlong),        # Time of last sample
    ('samprate', C.c_double),         # Nominal sample rate (Hz)
    ('samplecnt', C.c_int64),         # Number of samples in trace coverage
    ('datasamples', C.c_void_p),      # Data samples, 'numsamples' of type
                                      # 'sampletype'
    ('numsamples', C.c_int64),        # Number of data samples in datasamples
    ('sampletype', C.c_char),         # Sample type code: a, i, f, d
    ('prvtptr', C.c_void_p),          # Private pointer for general use
    ('ststate',
     C.POINTER(StreamState)),         # Stream processing state information
    ('next', C.POINTER(MSTrace_s)),   # Pointer to next trace
]
MSTrace = MSTrace_s


class MSTraceGroup_s(C.Structure):
    pass

MSTraceGroup_s._fields_ = [
    ('numtraces', C.c_int),            # Number of MSTraces in the trace chain
    ('traces', C.POINTER(MSTrace_s)),  # Root of the trace chain
]
MSTraceGroup = MSTraceGroup_s


# Define the high precision time tick interval as 1/modulus seconds */
# Default modulus of 1000000 defines tick interval as a microsecond */
HPTMODULUS = 1000000.0


# Reading Mini-SEED records from files
class MSFileParam_s(C.Structure):
    pass

MSFileParam_s._fields_ = [
    ('fp', C.POINTER(Py_ssize_t)),
    ('filename', C.c_char * 512),
    ('rawrec', C.c_char_p),
    ('readlen', C.c_int),
    ('readoffset', C.c_int),
    ('packtype', C.c_int),
    ('packhdroffset', C.c_long),
    ('filepos', C.c_long),
    ('filesize', C.c_long),
    ('recordcount', C.c_int),
]
MSFileParam = MSFileParam_s


class U_DIFF(C.Union):
    """
    Union for Steim objects.
    """
    _fields_ = [
        ("byte", C.c_int8 * 4),  # 4 1-byte differences.
        ("hw", C.c_int16 * 2),  # 2 halfword differences.
        ("fw", C.c_int32),  # 1 fullword difference.
    ]


class FRAME(C.Structure):
    """
    Frame in a seed data record.
    """
    _fields_ = [
        ("ctrl", C.c_uint32),  # control word for frame.
        ("w", U_DIFF * 14),  # compressed data.
    ]


# Declare function of libmseed library, argument parsing
clibmseed.mst_init.argtypes = [C.POINTER(MSTrace)]
clibmseed.mst_init.restype = C.POINTER(MSTrace)

clibmseed.mst_free.argtypes = [C.POINTER(C.POINTER(MSTrace))]
clibmseed.mst_free.restype = C.c_void_p

clibmseed.mst_initgroup.argtypes = [C.POINTER(MSTraceGroup)]
clibmseed.mst_initgroup.restype = C.POINTER(MSTraceGroup)

clibmseed.mst_freegroup.argtypes = [C.POINTER(C.POINTER(MSTraceGroup))]
clibmseed.mst_freegroup.restype = C.c_void_p

clibmseed.msr_init.argtypes = [C.POINTER(MSRecord)]
clibmseed.msr_init.restype = C.POINTER(MSRecord)

clibmseed.ms_readmsr_r.argtypes = [
    C.POINTER(C.POINTER(MSFileParam)), C.POINTER(C.POINTER(MSRecord)),
    C.c_char_p, C.c_int, C.POINTER(Py_ssize_t), C.POINTER(C.c_int), C.c_short,
    C.c_short, C.c_short]
clibmseed.ms_readmsr_r.restypes = C.c_int

clibmseed.ms_readtraces.argtypes = [
    C.POINTER(C.POINTER(MSTraceGroup)), C.c_char_p, C.c_int, C.c_double,
    C.c_double, C.c_short, C.c_short, C.c_short, C.c_short]
clibmseed.ms_readtraces.restype = C.c_int

clibmseed.ms_readtraces_timewin.argtypes = [
    C.POINTER(C.POINTER(MSTraceGroup)), C.c_char_p, C.c_int, C.c_double,
    C.c_double, C.c_int64, C.c_int64, C.c_short, C.c_short, C.c_short,
    C.c_short]
clibmseed.ms_readtraces_timewin.restype = C.c_int

clibmseed.msr_starttime.argtypes = [C.POINTER(MSRecord)]
clibmseed.msr_starttime.restype = C.c_int64

clibmseed.msr_endtime.argtypes = [C.POINTER(MSRecord)]
clibmseed.msr_endtime.restype = C.c_int64

clibmseed.ms_detect.argtypes = [C.c_char_p, C.c_int]
clibmseed.ms_detect.restype = C.c_int

clibmseed.msr_unpack_steim2.argtypes = [
    C.POINTER(FRAME), C.c_int, C.c_int, C.c_int,
    np.ctypeslib.ndpointer(dtype=np.int32, ndim=1,
                           flags=native_str('C_CONTIGUOUS')),
    np.ctypeslib.ndpointer(dtype=np.int32, ndim=1,
                           flags=native_str('C_CONTIGUOUS')),
    C.POINTER(C.c_int32), C.POINTER(C.c_int32), C.c_int, C.c_int]
clibmseed.msr_unpack_steim2.restype = C.c_int

clibmseed.msr_unpack_steim1.argtypes = [
    C.POINTER(FRAME), C.c_int, C.c_int, C.c_int,
    np.ctypeslib.ndpointer(dtype=np.int32, ndim=1,
                           flags=native_str('C_CONTIGUOUS')),
    np.ctypeslib.ndpointer(dtype=np.int32, ndim=1,
                           flags=native_str('C_CONTIGUOUS')),
    C.POINTER(C.c_int32), C.POINTER(C.c_int32), C.c_int, C.c_int]
clibmseed.msr_unpack_steim2.restype = C.c_int

# tricky, C.POINTER(C.c_char) is a pointer to single character fields
# this is completely different to C.c_char_p which is a string
clibmseed.mst_packgroup.argtypes = [
    C.POINTER(MSTraceGroup), C.CFUNCTYPE(
        C.c_void_p, C.POINTER(C.c_char), C.c_int, C.c_void_p),
    C.c_void_p, C.c_int, C.c_short, C.c_short, C.POINTER(C.c_int), C.c_short,
    C.c_short, C.POINTER(MSRecord)]
clibmseed.mst_packgroup.restype = C.c_int

clibmseed.msr_addblockette.argtypes = [C.POINTER(MSRecord),
                                       C.POINTER(C.c_char),
                                       C.c_int, C.c_int, C.c_int]
clibmseed.msr_addblockette.restype = C.POINTER(BlktLink)

clibmseed.msr_parse.argtypes = [C.POINTER(C.c_char), C.c_int,
                                C.POINTER(C.POINTER(MSRecord)),
                                C.c_int, C.c_int, C.c_int]
clibmseed.msr_parse.restype = C.c_int

#####################################
# Define the C structures.
#####################################


# Container for a continuous trace segment, linkable
class MSTraceSeg(C.Structure):
    pass


MSTraceSeg._fields_ = [
    ('starttime', C.c_longlong),      # Time of first sample
    ('endtime', C.c_longlong),        # Time of last sample
    ('samprate', C.c_double),         # Nominal sample rate (Hz)
    ('samplecnt', C.c_int64),         # Number of samples in trace coverage
    ('datasamples', C.c_void_p),      # Data samples, 'numsamples' of type
                                      # 'sampletype'
    ('numsamples', C.c_int64),        # Number of data samples in datasamples
    ('sampletype', C.c_char),         # Sample type code: a, i, f, d
    ('prvtptr', C.c_void_p),          # Private pointer for general use, unused
                                      # by libmseed
    ('prev', C.POINTER(MSTraceSeg)),  # Pointer to previous segment
    ('next', C.POINTER(MSTraceSeg))   # Pointer to next segment
]


# Container for a trace ID, linkable
class MSTraceID(C.Structure):
    pass

MSTraceID._fields_ = [
    ('network', C.c_char * 11),       # Network designation, NULL terminated
    ('station', C.c_char * 11),       # Station designation, NULL terminated
    ('location', C.c_char * 11),      # Location designation, NULL terminated
    ('channel', C.c_char * 11),       # Channel designation, NULL terminated
    ('dataquality', C.c_char),        # Data quality indicator
    ('srcname', C.c_char * 45),       # Source name (Net_Sta_Loc_Chan_Qual),
                                      # NULL terminated
    ('type', C.c_char),               # Trace type code
    ('earliest', C.c_longlong),       # Time of earliest sample
    ('latest', C.c_longlong),         # Time of latest sample
    ('prvtptr', C.c_void_p),          # Private pointer for general use, unused
                                      # by libmseed
    ('numsegments', C.c_int),         # Number of segments for this ID
    ('first',
     C.POINTER(MSTraceSeg)),          # Pointer to first of list of segments
    ('last', C.POINTER(MSTraceSeg)),  # Pointer to last of list of segments
    ('next', C.POINTER(MSTraceID))    # Pointer to next trace
]


# Container for a continuous trace segment, linkable
class MSTraceList(C.Structure):
    pass

MSTraceList._fields_ = [
    ('numtraces', C.c_int),            # Number of traces in list
    ('traces', C.POINTER(MSTraceID)),  # Pointer to list of traces
    ('last', C.POINTER(MSTraceID))     # Pointer to last used trace in list
]


# Data selection structure time window definition containers
class SelectTime(C.Structure):
    pass

SelectTime._fields_ = [
    ('starttime', C.c_longlong),  # Earliest data for matching channels
    ('endtime', C.c_longlong),    # Latest data for matching channels
    ('next', C.POINTER(SelectTime))
]


# Data selection structure definition containers
class Selections(C.Structure):
    pass

Selections._fields_ = [
    ('srcname', C.c_char * 100),  # Matching (globbing) source name:
                                  # Net_Sta_Loc_Chan_Qual
    ('timewindows', C.POINTER(SelectTime)),
    ('next', C.POINTER(Selections))
]


# Container for a continuous linked list of records.
class ContinuousSegment(C.Structure):
    pass

ContinuousSegment._fields_ = [
    ('starttime', C.c_longlong),
    ('endtime', C.c_longlong),
    ('samprate', C.c_double),
    ('sampletype', C.c_char),
    ('hpdelta', C.c_longlong),
    ('samplecnt', C.c_int64),
    ('timing_quality', C.c_uint8),
    ('calibration_type', C.c_int8),
    ('datasamples', C.c_void_p),  # Data samples, 'numsamples' of type
                                  # 'sampletype'
    ('firstRecord', C.c_void_p),
    ('lastRecord', C.c_void_p),
    ('next', C.POINTER(ContinuousSegment)),
    ('previous', C.POINTER(ContinuousSegment))
]


# A container for continuous segments with the same id
class LinkedIDList(C.Structure):
    pass

LinkedIDList._fields_ = [
    ('network', C.c_char * 11),      # Network designation, NULL terminated
    ('station', C.c_char * 11),      # Station designation, NULL terminated
    ('location', C.c_char * 11),     # Location designation, NULL terminated
    ('channel', C.c_char * 11),      # Channel designation, NULL terminated
    ('dataquality', C.c_char),       # Data quality indicator
    ('firstSegment',
     C.POINTER(ContinuousSegment)),  # Pointer to first of list of segments
    ('lastSegment',
     C.POINTER(ContinuousSegment)),  # Pointer to last of list of segments
    ('next',
     C.POINTER(LinkedIDList)),       # Pointer to next id
    ('previous',
     C.POINTER(LinkedIDList)),       # Pointer to previous id
]


########################################
# Done with the C structures defintions.
########################################

# Set the necessary arg- and restypes.
clibmseed.readMSEEDBuffer.argtypes = [
    np.ctypeslib.ndpointer(dtype=np.int8, ndim=1,
                           flags=native_str('C_CONTIGUOUS')),
    C.c_int,
    C.POINTER(Selections),
    C.c_int8,
    C.c_int,
    C.c_int8,
    C.c_int8,
    C.c_int,
    C.CFUNCTYPE(C.c_long, C.c_int, C.c_char),
    C.CFUNCTYPE(C.c_void_p, C.c_char_p),
    C.CFUNCTYPE(C.c_void_p, C.c_char_p)
]

clibmseed.readMSEEDBuffer.restype = C.POINTER(LinkedIDList)

clibmseed.msr_free.argtypes = [C.POINTER(C.POINTER(MSRecord))]
clibmseed.msr_free.restype = C.c_void_p

clibmseed.mstl_init.restype = C.POINTER(MSTraceList)
clibmseed.mstl_free.argtypes = [C.POINTER(C.POINTER(MSTraceList)), C.c_int]


clibmseed.lil_free.argtypes = [C.POINTER(LinkedIDList)]
clibmseed.lil_free.restype = C.c_void_p


clibmseed.allocate_bytes.argtypes = (C.c_int,)
clibmseed.allocate_bytes.restype = C.c_void_p


# Python callback functions for C
def __PyFile_callback(_f):
    return 1
_PyFile_callback = C.CFUNCTYPE(C.c_int, Py_ssize_t)(__PyFile_callback)<|MERGE_RESOLUTION|>--- conflicted
+++ resolved
@@ -52,21 +52,20 @@
                         131072, 262144, 524288, 1048576]
 
 # allowed encodings:
-<<<<<<< HEAD
 # id: (name, sampletype a/i/f/d, default NumPy type, write support)
 ENCODINGS = {0: ("ASCII", "a", np.dtype(native_str("|S1")).type, True),
-             1: ("INT16", "i", np.int16, True),
-             3: ("INT32", "i", np.int32, True),
-             4: ("FLOAT32", "f", np.float32, True),
-             5: ("FLOAT64", "d", np.float64, True),
-             10: ("STEIM1", "i", np.int32, True),
-             11: ("STEIM2", "i", np.int32, True),
-             12: ("GEOSCOPE24", "f", np.float32, False),
-             13: ("GEOSCOPE16_3", "f", np.float32, False),
-             14: ("GEOSCOPE16_4", "f", np.float32, False),
-             16: ("CDSN", "i", np.int32, False),
-             30: ("SRO", "i", np.int32, False),
-             32: ("DWWSSN", "i", np.int32, False)}
+             1: ("INT16", "i", np.dtype(np.int16), True),
+             3: ("INT32", "i", np.dtype(np.int32), True),
+             4: ("FLOAT32", "f", np.dtype(np.float32), True),
+             5: ("FLOAT64", "d", np.dtype(np.float64), True),
+             10: ("STEIM1", "i", np.dtype(np.int32), True),
+             11: ("STEIM2", "i", np.dtype(np.int32), True),
+             12: ("GEOSCOPE24", "f", np.dtype(np.float32), False),
+             13: ("GEOSCOPE16_3", "f", np.dtype(np.float32), False),
+             14: ("GEOSCOPE16_4", "f", np.dtype(np.float32), False),
+             16: ("CDSN", "i", np.dtype(np.int32), False),
+             30: ("SRO", "i", np.dtype(np.int32), False),
+             32: ("DWWSSN", "i", np.dtype(np.int32), False)}
 
 # Encodings not supported by libmseed and consequently ObsPy.
 UNSUPPORTED_ENCODINGS = {
@@ -78,16 +77,6 @@
     31: "HGLP Format",
     33: "RSTN 16 bit gain ranged"
 }
-=======
-# SEED id: SEED name, SEED sampletype a, i, f or d, default numpy type)}
-ENCODINGS = {0: ("ASCII", "a", np.dtype(native_str("|S1")).type),
-             1: ("INT16", "i", np.dtype(np.int16)),
-             3: ("INT32", "i", np.dtype(np.int32)),
-             4: ("FLOAT32", "f", np.dtype(np.float32)),
-             5: ("FLOAT64", "d", np.dtype(np.float64)),
-             10: ("STEIM1", "i", np.dtype(np.int32)),
-             11: ("STEIM2", "i", np.dtype(np.int32))}
->>>>>>> 6448eaca
 
 # Map the dtype to the samplecode. Redundant information but it is hard coded
 # for performance reasons.
