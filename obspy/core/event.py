--- conflicted
+++ resolved
@@ -3162,14 +3162,8 @@
         else:
             magnitude_size = 15.0 ** 2
             colors_plot = "red"
-<<<<<<< HEAD
         bmap.scatter(x, y, marker='o', s=magnitude_size, c=colors_plot,
                      zorder=10)
-=======
-
-        map.scatter(x, y, marker='o', s=magnitude_size, c=colors_plot,
-                    zorder=10)
->>>>>>> 9cab805c
         times = [event.origins[0].time for event in self.events]
         if len(self.events) > 1:
             plt.title(
