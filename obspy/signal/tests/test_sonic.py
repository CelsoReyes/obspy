--- conflicted
+++ resolved
@@ -79,7 +79,6 @@
         semb_thres = -1e99
         vel_thres = -1e99
 
-<<<<<<< HEAD
         args = (st, win_len, step_frac, sll_x, slm_x, sll_y, slm_y, sl_s,
                 semb_thres, vel_thres, frqlow, frqhigh, stime, etime)
         kwargs = dict(prewhiten=prewhiten, coordsys='xy', verbose=False,
@@ -140,23 +139,6 @@
         """
         ref = np.loadtxt(StringIO(raw), dtype='f4')
         np.testing.assert_allclose(ref, out[:, 1:], rtol=1e-6)
-=======
-        EXPECTED = [
-            (0, 0.959573696057, 6.28819465573e-13, 18.434948822922024,
-             1.26491106407),
-            (1, 3.64250693868e-05, 0.0, 18.434948822922024, 1.26491106407)
-        ]
-
-        for prew, power, abspower, baz, slow in EXPECTED:
-            # out returns: rel. power, abs. power, backazimuth, slowness
-            out = sonic(st, win_len, step_frac, sll_x, slm_x, sll_y, slm_y,
-                        sl_s, semb_thres, vel_thres, frqlow, frqhigh, stime,
-                        etime, prew, coordsys='xy', verbose=False)
-            np.testing.assert_almost_equal(out[:, 1].mean(), power, 6)
-            np.testing.assert_almost_equal(out[:, 2].mean(), abspower, 6)
-            np.testing.assert_almost_equal(out[:, 3].mean(), baz, 6)
-            np.testing.assert_almost_equal(out[:, 4].mean(), slow, 6)
->>>>>>> ea1bf3ea
 
     def test_array_transff_freqslowness(self):
 
