--- conflicted
+++ resolved
@@ -23,6 +23,8 @@
      see #1439).
    * Instrument correction for response list stages originating from inventory
      objects (see #1514).
+   * Non finite floats (NaN, inf, -inf) can now no longer be set for all
+     event objects (see #1597).
    * Instrument responses can now also be calculated for a given list of
      frequencies (see #1598).
    * Order of extra tags for event type classes serialized to QuakeML can now
@@ -102,13 +104,8 @@
      dayplot of a trace, see #1566)
    * properly pass through kwargs from Stream.detrend() to Trace.detrend()
      (see #1607)
-<<<<<<< HEAD
-   * Non finite floats (NaN, inf, -inf) can now no longer be set for all
-     event objects (see #1597).
-=======
    * Correctly splitting masked arrays in Trace objects for a couple of corner
      cases (see #1650, #1653).
->>>>>>> b5f4c2c3
  - obspy.core.event.source:
    * Fix `farfield` if input `points` is a 2D array. (see #1499, #1553)
  - obspy.clients.earthworm:
