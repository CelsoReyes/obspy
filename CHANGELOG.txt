--- conflicted
+++ resolved
@@ -121,12 +121,8 @@
       inheritance. (see #1507)
    * Reference time not written to SAC file when made from scratch
      (see #1575)
-<<<<<<< HEAD
 - obspy.io.sh:
    * Fix writing of long headers for Python 3 (see #1526)
-=======
- - obspy.io.sh:
->>>>>>> 6e9fbfed
    * Fix writing of long headers for python3
    * Whitespace in header fields is not ignored anymore (see #1552)
  - obspy.io.stationxml:
